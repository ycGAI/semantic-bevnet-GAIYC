# BEVNet

Source code for our work **"Semantic Terrain Classification for Off-Road Autonomous Driving"**

[website](https://sites.google.com/view/terrain-traversability/home)
![Alt Text](figs/canal.gif)
Our BEVNet-R on completly unseen data/envrionment. 

## TODOs
- [x] source code upload
- [x] model weights upload
- [x] dataset upload
- [ ] Instructions on dataset generation
<<<<<<< HEAD
- [ ] Instructions on inference
- [ ] experiment results
- [ ] arxiv link

## Setup (Incomplete)

Our setup runs python3.6+, the easiest way to setup would be to use [Anaconda](https://www.anaconda.com/):
```
conda create -n bevnet python=3.7
conda activate bevnet
# pip usually prevents issues with compiling spconv.
# please make sure you're installing the version that matches your CUDA env.
pip install torch==1.8.0+cu111 torchvision==0.9.0+cu111 torchaudio==0.8.0 -f https://download.pytorch.org/whl/torch_stable.html
# rest may be installed with this
pip install -r requirements.txt
```

### SpConv: PyTorch Spatially Sparse Convolution Library
We utlize spconv for our 3D convolution network. To install:
```
git clone https://github.com/traveller59/spconv.git
git checkout fad3000249d27ca918f2655ff73c41f39b0f3127
git submodule update
python setup.py bdist_wheel
cd dist && pip install *.whl
```
=======
- [x] Instructions on inference
>>>>>>> 69b03309

## Datasets
Datasets should be put inside `data/`. For example, `data/semantic_kitti_4class_100x100`.

### Download links

* SemanticKITTI: [Google Drive](https://drive.google.com/file/d/1PsU0v5wC6n5gn7sK7uJS6p_8zbeK8szu/view?usp=sharing)
* RELLIS: [Google Drive](https://drive.google.com/file/d/1oOGq1e5GK-TJ_J0D4L-JNpyCv40JNYPo/view?usp=sharing)

## Running the pretrained models

### Model weights

SemanticKITTI
* Single-frame: [Google Drive](https://drive.google.com/file/d/1vtuowdWECV3agyFPQllArxpyKXio4WHl/view?usp=sharing)
* Recurrent: [Google Drive](https://drive.google.com/file/d/1jHOyH5EV_SCJupOoPpBD_0DCFhVWm-ds/view?usp=sharing)

RELLIS
* Single-frame: [Google Drive](https://drive.google.com/file/d/16WzFsO_d96k4ASDpFWsEQn6IhGbXoT59/view?usp=sharing)
* Recurrent: [Google Drive](https://drive.google.com/file/d/1c-_dCEJvRKbefRPuSYDMIpd8YZbeyMMM/view?usp=sharing)

### Run the models
First extract the model weights
``` shell
cd /path/to/bevnet/experiments
unzip /path/to/zip/file
```

To run the models on the validation set, `cd` to `bevnet/bevnet`, then run
``` shell
# Single-frame model
python test_single.py --model_file ../experiments/kitti4_100/single/include_unknown/default-logs/model.pth.4 --test_env kitti4

# Recurrent model
python test_recurrent.py --model_file ../experiments/kitti4_100/recurrent/include_unknown/default-logs/model.pth.2 --test_env kitti4
```


## Training

### BEVNet-S
Example:
```
cd experiments
bash train_kitti4-unknown_single.sh kitti4_100/single/include_unknown/default.yaml <tag> arg1 arg2 ...
```
Logs and model weights will be stored in a subdirectory of the config file like this:
`experiments/kitti4_100/single/include_unknown/default-<tag>-logs/`
* `<tag>` is useful when you want to use the same config file but different hyperparameters. For example, if you
  want to do some debugging you can use set `<tag>` to `debug`.
* `arg1 arg2 ...` are command line arguments supported by `train_single.py`. For example, you can pass
  `--batch_size=4 --log_interval=100`, etc.


### BEVNet-R
The command line formats are the same as BEVNet-S
Example:
```
cd experiments
bash train_kitti4-unknown_recurrent.sh kitti4_100/recurrent/include_unknown/default.yaml <tag> \
--n_frame=6 --seq_len=20 --frame_strides 1 10 20 \
--resume kitti4_100/single/include_unknown/default-logs/model.pth.4 \
--resume_epoch 0
```
Logs and model weights will be stored in a subdirectory of the config file
`experiments/kitti4_100/recurrent/include_unknown/default-<tag>-logs/`.<|MERGE_RESOLUTION|>--- conflicted
+++ resolved
@@ -11,7 +11,6 @@
 - [x] model weights upload
 - [x] dataset upload
 - [ ] Instructions on dataset generation
-<<<<<<< HEAD
 - [ ] Instructions on inference
 - [ ] experiment results
 - [ ] arxiv link
@@ -38,9 +37,7 @@
 python setup.py bdist_wheel
 cd dist && pip install *.whl
 ```
-=======
 - [x] Instructions on inference
->>>>>>> 69b03309
 
 ## Datasets
 Datasets should be put inside `data/`. For example, `data/semantic_kitti_4class_100x100`.
